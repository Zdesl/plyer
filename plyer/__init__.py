--- conflicted
+++ resolved
@@ -6,11 +6,7 @@
 
 __all__ = ('accelerometer', 'camera', 'gps', 'notification', 
             'tts', 'email', 'vibrator', 'sms', 'compass', 
-<<<<<<< HEAD
             'gyroscope', 'uniqueid', 'battery')
-=======
-            'gyroscope', 'uniqueid')
->>>>>>> ff52259a
 
 __version__ = '1.2.0'
 
