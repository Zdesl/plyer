'''
Plyer
=====

'''

<<<<<<< HEAD
__all__ = ('accelerometer', 'audio', 'battery', 'call', 'camera', 'compass',
           'email', 'filechooser', 'gps', 'gyroscope', 'irblaster',
           'orientation', 'notification', 'sms', 'tts', 'uniqueid', 'vibrator',
           'wifi', 'relativehumidity')
=======
__all__ = ('accelerometer', 'audio', 'barometer', 'battery', 'call', 'camera',
           'compass', 'email', 'filechooser', 'flash', 'gps', 'gravity',
           'gyroscope', 'irblaster', 'light', 'orientation', 'notification',
           'proximity', 'sms', 'tts', 'uniqueid', 'vibrator', 'wifi',
           'temperature')
>>>>>>> 4404fc0d

__version__ = '1.2.5dev'


from plyer import facades
from plyer.utils import Proxy

#: Accelerometer proxy to :class:`plyer.facades.Accelerometer`
accelerometer = Proxy('accelerometer', facades.Accelerometer)

#: Audio proxy to :class:`plyer.facades.Audio`
audio = Proxy('audio', facades.Audio)

#: Barometer proxy to :class:`plyer.facades.Barometer`
barometer = Proxy('barometer', facades.Barometer)

#: Battery proxy to :class:`plyer.facades.Battery`
battery = Proxy('battery', facades.Battery)

#: Call proxy to  :class `plyer.facades.Call`
call = Proxy('call', facades.Call)

#: Compass proxy to :class:`plyer.facades.Compass`
compass = Proxy('compass', facades.Compass)

#: Camera proxy to :class:`plyer.facades.Camera`
camera = Proxy('camera', facades.Camera)

#: Email proxy to :class:`plyer.facades.Email`
email = Proxy('email', facades.Email)

#: FileChooser proxy to :class:`plyer.facades.FileChooser`
filechooser = Proxy('filechooser', facades.FileChooser)

#: GPS proxy to :class:`plyer.facades.GPS`
gps = Proxy('gps', facades.GPS)

#: Gravity proxy to :class:`plyer.facades.Gravity`
gravity = Proxy('gravity', facades.Gravity)

#: Gyroscope proxy to :class:`plyer.facades.Gyroscope`
gyroscope = Proxy('gyroscope', facades.Gyroscope)

#: IrBlaster proxy to :class:`plyer.facades.IrBlaster`
irblaster = Proxy('irblaster', facades.IrBlaster)

#: Light proxy to :class:`plyer.facades.Light`
light = Proxy('light', facades.Light)

#: Orientation proxy to :class:`plyer.facades.Orientation`
orientation = Proxy('orientation', facades.Orientation)

#: Notification proxy to :class:`plyer.facades.Notification`
notification = Proxy('notification', facades.Notification)

#: Proximity proxy to :class:`plyer.facades.Proximity`
proximity = Proxy('proximity', facades.Proximity)

#: Sms proxy to :class:`plyer.facades.Sms`
sms = Proxy('sms', facades.Sms)

#: TTS proxy to :class:`plyer.facades.TTS`
tts = Proxy('tts', facades.TTS)

#: UniqueID proxy to :class:`plyer.facades.UniqueID`
uniqueid = Proxy('uniqueid', facades.UniqueID)

#: Vibrator proxy to :class:`plyer.facades.Vibrator`
vibrator = Proxy('vibrator', facades.Vibrator)

#: Flash proxy to :class:`plyer.facades.Flash`
flash = Proxy('flash', facades.Flash)

#: Wifi proxy to :class:`plyer.facades.Wifi`
wifi = Proxy('wifi', facades.Wifi)

<<<<<<< HEAD
#: RelativeHumidity proxy to :class:`plyer.facades.RelativeHumidity`
relativehumidity = Proxy('relativehumidity', facades.RelativeHumidity)
=======
#: Temperature proxy to :class:`plyer.facades.Temperature`
temperature = Proxy('temperature', facades.Temperature)
>>>>>>> 4404fc0d
<|MERGE_RESOLUTION|>--- conflicted
+++ resolved
@@ -4,18 +4,17 @@
 
 '''
 
-<<<<<<< HEAD
+
 __all__ = ('accelerometer', 'audio', 'battery', 'call', 'camera', 'compass',
            'email', 'filechooser', 'gps', 'gyroscope', 'irblaster',
            'orientation', 'notification', 'sms', 'tts', 'uniqueid', 'vibrator',
            'wifi', 'relativehumidity')
-=======
 __all__ = ('accelerometer', 'audio', 'barometer', 'battery', 'call', 'camera',
            'compass', 'email', 'filechooser', 'flash', 'gps', 'gravity',
            'gyroscope', 'irblaster', 'light', 'orientation', 'notification',
            'proximity', 'sms', 'tts', 'uniqueid', 'vibrator', 'wifi',
            'temperature')
->>>>>>> 4404fc0d
+
 
 __version__ = '1.2.5dev'
 
@@ -92,10 +91,8 @@
 #: Wifi proxy to :class:`plyer.facades.Wifi`
 wifi = Proxy('wifi', facades.Wifi)
 
-<<<<<<< HEAD
 #: RelativeHumidity proxy to :class:`plyer.facades.RelativeHumidity`
 relativehumidity = Proxy('relativehumidity', facades.RelativeHumidity)
-=======
+
 #: Temperature proxy to :class:`plyer.facades.Temperature`
 temperature = Proxy('temperature', facades.Temperature)
->>>>>>> 4404fc0d
