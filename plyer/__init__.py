--- conflicted
+++ resolved
@@ -9,12 +9,8 @@
            'compass', 'email', 'filechooser', 'flash', 'gps', 'gravity',
            'gyroscope', 'irblaster', 'light', 'orientation', 'notification',
            'proximity', 'sms', 'tts', 'uniqueid', 'vibrator', 'wifi',
-<<<<<<< HEAD
-           'temperature', 'humidity', 'spatialorientation', 'brightness', 'storagepath', 'bluetooth')
-=======
            'temperature', 'humidity', 'spatialorientation', 'brightness',
-           'storagepath', 'processors')
->>>>>>> a7a85607
+           'storagepath', 'processors', 'bluetooth')
 
 __version__ = '1.3.1dev'
 
@@ -108,10 +104,8 @@
 #: StoragePath proxy to :class:`plyer.facades.StoragePath`
 storagepath = Proxy('storagepath', facades.StoragePath)
 
-<<<<<<< HEAD
 #: Bluetooth proxy to :class:`plyer.facades.Bluetooth`
 bluetooth = Proxy('bluetooth', facades.Bluetooth)
-=======
+
 #: Processors proxy to :class:`plyer.facades.Processors`
-processors = Proxy('processors', facades.Processors)
->>>>>>> a7a85607
+processors = Proxy('processors', facades.Processors)