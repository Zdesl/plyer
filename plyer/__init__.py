'''
Plyer
=====

'''

__all__ = ('accelerometer', 'camera', 'gps', 'notification', 
<<<<<<< HEAD
			'tts', 'email', 'vibrator', 'sms', 'compass')

=======
			'tts', 'email', 'vibrator', 'uniqueid')
>>>>>>> 1e22cc98
__version__ = '1.1.2'

from plyer import facades
from plyer.utils import Proxy

#: Accelerometer proxy to :class:`plyer.facades.Accelerometer`
accelerometer = Proxy(
    'accelerometer', facades.Accelerometer)

#: Camera proxy to :class:`plyer.facades.Camera`
camera = Proxy(
    'camera', facades.Camera)

#: GPS proxy to :class:`plyer.facades.GPS`
gps = Proxy(
    'gps', facades.GPS)

#: Notification proxy to :class:`plyer.facades.Notification`
notification = Proxy(
    'notification', facades.Notification)

#: TTS proxy to :class:`plyer.facades.TTS`
tts = Proxy(
    'tts', facades.TTS)

#: Email proxy to :class:`plyer.facades.Email`
email = Proxy(
    'email', facades.Email)

#: Vibrate proxy to :class:`plyer.facades.Vibrator`
vibrator = Proxy(
    'vibrator', facades.Vibrator)

<<<<<<< HEAD
#: Sms proxy to :class:`plyer.facades.Sms`
sms = Proxy(
    'sms', facades.Sms)

#: Compass proxy to :class:`plyer.facades.Compass`
compass = Proxy(
    'compass', facades.Compass)
=======
#: UniqueID proxy to :class:`plyer.facades.UniqueID`
uniqueid = Proxy(
    'uniqueid', facades.UniqueID)
>>>>>>> 1e22cc98
<|MERGE_RESOLUTION|>--- conflicted
+++ resolved
@@ -5,12 +5,8 @@
 '''
 
 __all__ = ('accelerometer', 'camera', 'gps', 'notification', 
-<<<<<<< HEAD
-			'tts', 'email', 'vibrator', 'sms', 'compass')
+			'tts', 'email', 'vibrator', 'sms', 'compass', 'uniqueid')
 
-=======
-			'tts', 'email', 'vibrator', 'uniqueid')
->>>>>>> 1e22cc98
 __version__ = '1.1.2'
 
 from plyer import facades
@@ -44,7 +40,6 @@
 vibrator = Proxy(
     'vibrator', facades.Vibrator)
 
-<<<<<<< HEAD
 #: Sms proxy to :class:`plyer.facades.Sms`
 sms = Proxy(
     'sms', facades.Sms)
@@ -52,8 +47,7 @@
 #: Compass proxy to :class:`plyer.facades.Compass`
 compass = Proxy(
     'compass', facades.Compass)
-=======
+
 #: UniqueID proxy to :class:`plyer.facades.UniqueID`
 uniqueid = Proxy(
-    'uniqueid', facades.UniqueID)
->>>>>>> 1e22cc98
+    'uniqueid', facades.UniqueID)