--- conflicted
+++ resolved
@@ -4,17 +4,11 @@
 
 '''
 
-<<<<<<< HEAD
-__all__ = ('accelerometer', 'audio', 'battery', 'call', 'camera', 'compass',
-           'email', 'filechooser', 'gps', 'gyroscope', 'irblaster',
-           'orientation', 'notification', 'sms', 'tts', 'uniqueid', 'vibrator',
-           'wifi', 'temperature')
-=======
 __all__ = ('accelerometer', 'audio', 'barometer', 'battery', 'call', 'camera',
            'compass', 'email', 'filechooser', 'flash', 'gps', 'gravity',
            'gyroscope', 'irblaster', 'light', 'orientation', 'notification',
-           'proximity', 'sms', 'tts', 'uniqueid', 'vibrator', 'wifi')
->>>>>>> f147d71e
+           'proximity', 'sms', 'tts', 'uniqueid', 'vibrator', 'wifi',
+           'temperature')
 
 __version__ = '1.2.5dev'
 
