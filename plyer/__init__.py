--- conflicted
+++ resolved
@@ -8,11 +8,7 @@
            'compass', 'email', 'filechooser', 'flash', 'gps', 'gravity',
            'gyroscope', 'irblaster', 'light', 'orientation', 'notification',
            'proximity', 'sms', 'tts', 'uniqueid', 'vibrator', 'wifi',
-<<<<<<< HEAD
-           'temperature', 'brightness')
-=======
-           'temperature', 'spatialorientation')
->>>>>>> 73b79c06
+           'temperature', 'spatialorientation', 'brightness')
 
 __version__ = '1.3.1dev'
 
@@ -92,10 +88,8 @@
 #: Temperature proxy to :class:`plyer.facades.Temperature`
 temperature = Proxy('temperature', facades.Temperature)
 
-<<<<<<< HEAD
-#: Brightness proxy to :class:`plyer.facades.Brightness`
-brightness = Proxy('brightness', facades.Brightness)
-=======
 #: SpatialOrientation proxy to :class:`plyer.facades.SpatialOrientation`
 spatialorientation = Proxy('spatialorientation', facades.SpatialOrientation)
->>>>>>> 73b79c06
+
+#: Brightness proxy to :class:`plyer.facades.Brightness`
+brightness = Proxy('brightness', facades.Brightness)